--- conflicted
+++ resolved
@@ -62,11 +62,7 @@
   // Get y_hat from cache (activation of last layer)
   char a_last_key[32];
   sprintf(a_last_key, "a_%zu", last_index);
-<<<<<<< HEAD
   Matrix* y_hat = cache_get(nn->cache, a_last_key);
-=======
-  Matrix* y_hat = get_matrix(nn->cache, a_last_key);
->>>>>>> dc80e06a
   ASSERT(y_hat != NULL, "Cached prediction (y_hat) not found.");
 
   // dL/da for output layer
@@ -76,11 +72,7 @@
   // delta for output layer: dL/dz = dL/da .* a'(z)
   char z_last_key[32];
   sprintf(z_last_key, "z_%zu", last_index);
-<<<<<<< HEAD
   Matrix* z_last = cache_get(nn->cache, z_last_key);
-=======
-  Matrix* z_last = get_matrix(nn->cache, z_last_key);
->>>>>>> dc80e06a
   ASSERT(z_last != NULL, "Cached z for last layer not found.");
 
   Matrix* act_prime_last =
@@ -90,11 +82,7 @@
 
   char delta_last_key[32];
   sprintf(delta_last_key, "delta_%zu", last_index);
-<<<<<<< HEAD
   cache_put(nn->cache, delta_last_key, delta_last);
-=======
-  put_matrix(nn->cache, delta_last_key, delta_last);
->>>>>>> dc80e06a
 
   // Clean up temporaries for last layer
   free_matrix(y_hat);
@@ -108,11 +96,7 @@
     // delta_{i} = (delta_{i+1} dot W_{i+1}^T) .* a'_i(z_i)
     char delta_next_key[32];
     sprintf(delta_next_key, "delta_%zu", i + 1);
-<<<<<<< HEAD
     Matrix* delta_next = cache_get(nn->cache, delta_next_key);
-=======
-    Matrix* delta_next = get_matrix(nn->cache, delta_next_key);
->>>>>>> dc80e06a
     ASSERT(delta_next != NULL, "Cached delta for next layer not found.");
 
     Matrix* W_next = nn->layers[i + 1]->weights;
@@ -123,11 +107,7 @@
 
     char z_key[32];
     sprintf(z_key, "z_%zu", i);
-<<<<<<< HEAD
     Matrix* z_i = cache_get(nn->cache, z_key);
-=======
-    Matrix* z_i = get_matrix(nn->cache, z_key);
->>>>>>> dc80e06a
     ASSERT(z_i != NULL, "Cached z for layer not found.");
     Matrix* act_prime_i = activation_derivative_for_layer(nn->layers[i], z_i);
 
@@ -136,11 +116,7 @@
 
     char delta_i_key[32];
     sprintf(delta_i_key, "delta_%zu", i);
-<<<<<<< HEAD
     cache_put(nn->cache, delta_i_key, delta_i);
-=======
-    put_matrix(nn->cache, delta_i_key, delta_i);
->>>>>>> dc80e06a
 
     // Clean up
     free_matrix(delta_next);
@@ -164,22 +140,14 @@
   } else {
     char a_prev_key[32];
     sprintf(a_prev_key, "a_%zu", layer_index - 1);
-<<<<<<< HEAD
     a_prev = cache_get((Cache*)cache, a_prev_key);
-=======
-    a_prev = get_matrix((Cache*)cache, a_prev_key);
->>>>>>> dc80e06a
   }
   ASSERT(a_prev != NULL, "Cached previous activation/input not found.");
 
   // Get delta for current layer
   char delta_key[32];
   sprintf(delta_key, "delta_%zu", layer_index);
-<<<<<<< HEAD
   Matrix* delta_i = cache_get((Cache*)cache, delta_key);
-=======
-  Matrix* delta_i = get_matrix((Cache*)cache, delta_key);
->>>>>>> dc80e06a
   ASSERT(delta_i != NULL, "Cached delta for layer not found.");
 
   Matrix* a_prev_T = transpose_matrix(a_prev);
@@ -200,11 +168,7 @@
 
   char delta_key[32];
   sprintf(delta_key, "delta_%zu", layer_index);
-<<<<<<< HEAD
   Matrix* delta_i = cache_get((Cache*)cache, delta_key);
-=======
-  Matrix* delta_i = get_matrix((Cache*)cache, delta_key);
->>>>>>> dc80e06a
   ASSERT(delta_i != NULL, "Cached delta for layer not found.");
 
   // For single-sample case, bias gradient equals delta
